--- conflicted
+++ resolved
@@ -1,157 +1,8 @@
-## Getting Started with Windows Containers
+﻿## Getting Started with Windows Containers
 
 In September 2016, Microsoft announced the general availability of Windows Server 2016, and with it, Docker engine running containers natively on Windows. This tutorial describes how to get setup to run Docker Windows Containers on Windows 10 or using a Windows Server 2016 VM.
 
-<<<<<<< HEAD
 This tutorial consists of three parts:
-=======
-Before getting started, It’s important to understand that Windows Containers run Windows executables compiled for the Windows Server kernel and userland (either windowsservercore or nanoserver). To build and run Windows containers, a Windows system with container support is required. There are currently two options for that.
-
-  * Windows 10 with Anniversary Update
-  * Windows Server 2016
-
-### Windows 10 with Anniversary Update
-
-For developers, Windows 10 is a great place to run Docker Windows containers and containerization support was added to the the Windows 10 kernel with the [Anniversary Update](https://blogs.windows.com/windowsexperience/2016/08/02/how-to-get-the-windows-10-anniversary-update/) (note that container images can only be based on Windows Server Core and Nanoserver, not Windows 10). All that’s missing is the Windows-native Docker Engine and some image base layers.
-
-The simplest way to get a Windows Docker Engine is by installing the [Docker for Windows](https://docs.docker.com/docker-for-windows/ "Docker for Windows") public beta ([direct download link](https://download.docker.com/win/beta/InstallDocker.msi)). Docker for Windows used to only setup a Linux-based Docker development environment, but the public beta version now sets up both Linux and Windows Docker development environments, and we’re working on improving Windows container support and Linux/Windows container interoperability.
-
-With the public beta installed, the Docker for Windows tray icon has an option to switch between Linux and Windows container development.
-
-![Image of switching between Linux and Windows development environments](images/docker-for-windows-switch.gif "Image of switching between Linux and Windows development environments")
-
-Switch to Windows containers and skip the next section.
-
-### Windows Server 2016
-
-Windows Server 2016 is the where Docker Windows containers should be deployed for production. For developers planning to do lots of Docker Windows container development, it may also be worth setting up a Windows Server 2016 dev system (in a VM, for example), at least until Windows 10 and Docker for Windows support for Windows containers matures.
-
-For Microsoft Ignite 2016 conference attendees, USB flash drives with Windows Server 2016 preloaded are available at the expo. Not at ignite? Download a [free evaluation version](https://www.microsoft.com/en-us/evalcenter/evaluate-windows-server-2016 "free evaluation version") and install it on bare metal or in a VM running on Hyper-V, VirtualBox or similar. Running a VM with Windows Server 2016 is also a great way to do Docker Windows container development on macOS and older Windows versions.
-
-Once Windows Server 2016 is running, log in, run Windows Update to ensure you have all the latest updates and install the Windows-native Docker Engine directly (that is, not using “Docker for Windows”). Run the following in an Administrative PowerShell prompt:
-
-```
-Install-PackageProvider -Name NuGet -MinimumVersion 2.8.5.201 -Force
-Install-Module -Name DockerMsftProvider -Force
-Install-Package -Name docker -ProviderName DockerMsftProvider -Force
-Restart-Computer -Force
-```
-
-Docker Engine is now running as a Windows service, listening on the default Docker named pipe. For development VMs running (for example) in a Hyper-V VM on Windows 10, it might be advantageous to make the Docker Engine running in the Windows Server 2016 VM available to the Windows 10 host:
-
-```
-# Open firewall port 2375
-netsh advfirewall firewall add rule name="docker engine" dir=in action=allow protocol=TCP localport=2375
-
-# Configure Docker daemon to listen on both pipe and TCP (replaces docker --register-service invocation above)
-Stop-Service docker
-dockerd --unregister-service
-dockerd -H npipe:// -H 0.0.0.0:2375 --register-service
-Start-Service docker
-```
-
-The Windows Server 2016 Docker engine can now be used from the VM host by setting `DOCKER_HOST`:
-`$env:DOCKER_HOST = "<ip-address-of-vm>:2375"`
-
-See the [Microsoft documentation for more comprehensive instructions](https://msdn.microsoft.com/virtualization/windowscontainers/containers_welcome "Microsoft documentation").
-
-##Running Windows containers
-
-First, make sure the Docker installation is working:
-
-```
-> docker version
-Client:
- Version:      1.12.2
- API version:  1.24
- Go version:   go1.6.3
- Git commit:   bb80604
- Built:        Tue Oct 11 05:27:08 2016
- OS/Arch:      windows/amd64
- Experimental: true
-
-Server:
- Version:      1.12.2-cs2-ws-beta
- API version:  1.25
- Go version:   go1.7.1
- Git commit:   050b611
- Built:        Tue Oct 11 02:35:40 2016
- OS/Arch:      windows/amd64
-```
-
-Next, pull a base image that’s compatible with the evaluation build, re-tag it and to a test-run:
-
-```
-docker pull microsoft/windowsservercore:10.0.14393.321
-docker tag microsoft/windowsservercore:10.0.14393.321 microsoft/windowsservercore
-docker run microsoft/windowsservercore hostname
-69c7de26ea48
-```
-
-## Building and pushing Windows container images
-
-Pushing images to Docker Cloud requires a [free Docker ID](https://cloud.docker.com/ "Click to create a Docker ID"). Storing images on Docker Cloud is a great way to save build artifacts for later user, to share base images with co-workers or to create build-pipelines that move apps from development to production with Docker.
-
-Docker images are typically built with [docker build](https://docs.docker.com/engine/reference/commandline/build/ "docker build reference") from a [Dockerfile](https://docs.docker.com/engine/reference/builder/ "Dockerfile reference") recipe, but for this example, we’re going to just create an image on the fly in PowerShell.
-
-```
-"FROM microsoft/windowsservercore `n CMD echo Hello World!" | docker build -t <docker-id>/windows-test-image -
-```
-
-Test the image:
-
-```
-docker run <docker-id>/windows-test-image
-Hello World!
-```
-
-Login with `docker login` and then push the image:
-
-```
-docker push <docker-id>/windows-test-image
-```
-
-Images stored on Docker Cloud available in the web interface and public images can be pulled by other Docker users.
-
-## Using docker-compose on Windows
-Docker Compose is a great way develop complex multi-container consisting of databases, queues and web frontends. Compose support for Windows is still a little patchy and only works on Windows Server 2016 at the time of writing (i.e. not on Windows 10).
-
-To develop with Docker Compose on a Windows Server 2016 system, install compose too (this is not required on Windows 10 with Docker for Windows installed):
-
-```
-Invoke-WebRequest https://dl.bintray.com/docker-compose/master/docker-compose-Windows-x86_64.exe -UseBasicParsing -OutFile $env:ProgramFiles\docker\docker-compose.exe
-```
-
-To try out Compose on Windows, clone a variant of the ASP.NET Core MVC MusicStore app, backed by a SQL Server Express 2016 database. A correctly tagged `microsoft/windowsservercore` image is required before starting.
-
-```
-git clone https://github.com/friism/Musicstore
-...
-cd Musicstore
-docker-compose -f .\docker-compose.windows.yml build
-...
-docker-compose -f .\docker-compose.windows.yml up
-...
-```
-
-To access the running app from the host running the containers (for example when running on Windows 10 or if opening browser on Windows Server 2016 system running Docker engine) use the container IP and port 5000. `localhost` will not work:
-
-```
-docker inspect -f "{{ .NetworkSettings.Networks.nat.IPAddress }}" musicstore_web_1
-172.21.124.54
-```
-
-If using Windows Server 2016 and accessing from outside the VM or host, simply use the VM or host IP and port 5000.
-
-## Next Steps
-This post described how to get setup to build and run native Docker Windows containers on both Windows 10 and using the recently published Windows Server 2016 evaluation release. To find out more info, check out the [Microsoft documentation](https://msdn.microsoft.com/en-us/virtualization/windowscontainers/quick_start/quick_start_windows_server "Windows Containers on Windows Server")
-
-
-
-
-
-
->>>>>>> a176d5f6
 
 1. [Setup](Setup.md "Setup"): Making sure your development environment is properly set-up to work with Windows Containers.
 2. [Getting Started with Windows Containers](WindowsContainers.md "Getting Started with Windows Containers"): The basics of Windows Containers.
