:imagesdir: images

== Build a Docker Image

*PURPOSE*: This chapter explains how to create a Docker image.

As explained in <<Docker_Basics>>, Docker image is the *build component* of Docker and a read-only template of application operating system.

=== Dockerfile

Docker build images by reading instructions from a _Dockerfile_. A _Dockerfile_ is a text document that contains all the commands a user could call on the command line to assemble an image. `docker build` command uses this file and executes all the commands in succession to create an image.

`build` command is also passed a context that is used during image creation. This context can be a path on your local filesystem or a URL to a Git repository.

_Dockerfile_ is usually called _Dockerfile_. The complete list of commands that can be specified in this file are explained at https://docs.docker.com/reference/builder/. The common commands are listed below:

.Common commands for Dockerfile
[width="100%", options="header", cols="1,4,4"]
|==================
| Command | Purpose | Example
| FROM | First non-comment instruction in _Dockerfile_ | `FROM ubuntu`
| COPY | Copies mulitple source files from the context to the file system of the container at the specified path | `COPY .bash_profile /home`
| ENV | Sets the environment variable | `ENV HOSTNAME=test`
| RUN | Executes a command | `RUN apt-get update`
| CMD | Defaults for an executing container | `CMD ["/bin/echo", "hello world"]`
| EXPOSE | Informs the network ports that the container will listen on | `EXPOSE 8093`
|==================

=== Create your first Docker image

Create a new directory `hellodocker`.

In that directory, create a new text file `Dockerfile`. Use the following contents:

[source, text]
----
FROM ubuntu:latest

CMD ["/bin/echo", "hello world"]
----

This image uses `ubuntu` as the base image. `CMD` command defines the command that needs to run. It provides a different entry point of `/bin/echo` and gives the argument "`hello world`".

Build the image using the command:

[source, text]
----
  docker image build . -t helloworld
----

`.` in this command is the context for `docker image build`. `-t` adds a tag to the image.
<<<<<<< HEAD
=======

>>>>>>> 855ea4a2

The following output is shown:

[source, text]
----
Sending build context to Docker daemon 2.048 kB
Step 1/2 : FROM ubuntu:latest
latest: Pulling from library/ubuntu
8aec416115fd: Pull complete 
695f074e24e3: Pull complete 
946d6c48c2a7: Pull complete 
bc7277e579f0: Pull complete 
2508cbcde94b: Pull complete 
Digest: sha256:71cd81252a3563a03ad8daee81047b62ab5d892ebbfbf71cf53415f29c130950
Status: Downloaded newer image for ubuntu:latest
 ---> f49eec89601e
Step 2/2 : CMD /bin/echo hello world
 ---> Running in 7615d69d04ec
 ---> 61edf15e4cec
Removing intermediate container 7615d69d04ec
Successfully built 61edf15e4cec
----

<<<<<<< HEAD

=======
>>>>>>> 855ea4a2
List the images available using `docker image ls`:

[source, text]
----
REPOSITORY            TAG                 IMAGE ID            CREATED              SIZE
helloworld            latest              61edf15e4cec        About a minute ago   129 MB
ubuntu                latest              f49eec89601e        21 hours ago         129 MB
----

Other images may be seen as well but we are interested in these images for now.

Run the container using the command:

  docker container run helloworld

to see the output:

  hello world

If you do not see the expected output, check your Dockerfile that the content exactly matches as shown above. build the image again and now run it!

Change the base image from `ubuntu` to `busybox` in `Dockerfile`. Build the image again:

  docker build -t helloworld:2 .

and view the images using `docker image ls` command:

[source, text]
----
REPOSITORY            TAG                 IMAGE ID            CREATED             SIZE
helloworld            2                   fd5297466a74        43 seconds ago      1.11 MB
helloworld            latest              61edf15e4cec        3 minutes ago       129 MB
ubuntu                latest              f49eec89601e        21 hours ago        129 MB
busybox               latest              7968321274dc        7 days ago          1.11 MB
----

`helloworld:2` is the format that allows to specify the image name and assign a tag/version to it separated by `:`.

=== Create your first Docker image using Java

==== Create a simple Java application

Create a new Java project:

[source, text]
----
mvn archetype:generate -DgroupId=org.examples.java -DartifactId=helloworld -DinteractiveMode=false
----

Build the project:

[source, text]
----
cd helloworld
mvn package
----

Run the Java class:

[source, text]
----
java -cp target/helloworld-1.0-SNAPSHOT.jar org.examples.java.App
----

This shows the output:

[source, text]
----
Hello World!
----

Let's package this application as a Docker image.

==== Java Docker image

Run the OpenJDK container in an interactive manner:

[source, text]
----
docker run -it openjdk
----

This will open a terminal in the container. Check the version of Java:

[source, text]
----
root@84904fb904da:/# java -version
openjdk version "1.8.0_111"
OpenJDK Runtime Environment (build 1.8.0_111-8u111-b14-2~bpo8+1-b14)
OpenJDK 64-Bit Server VM (build 25.111-b14, mixed mode)
----

A different version may be seen in your case. Exit out of the container by typing `exit` in the shell.

==== Package and Run Java application as Docker image

Create a new Dockerfile in `helloworld` directory and use the following content:

[source, text]
----
FROM openjdk:latest

COPY target/helloworld-1.0-SNAPSHOT.jar /usr/src/helloworld-1.0-SNAPSHOT.jar

CMD java -cp /usr/src/helloworld-1.0-SNAPSHOT.jar org.examples.java.App
----

Build the image:

    docker build -t hello-java .

Run the image:

    docker run hello-java

This displays the output:

    Hello World!

This shows the exactly same output that was printed when the Java class was invoked using Java CLI.

==== Package and Run Java Application using Docker Maven Plugin

https://github.com/fabric8io/docker-maven-plugin[Docker Maven Plugin] allows you to manage Docker images and containers using Maven. It comes with predefined goals:

[options="header"]
|====
|Goal | Description
| `docker:build` | Build images
| `docker:start` | Create and start containers
| `docker:stop` | Stop and destroy containers
| `docker:push` | Push images to a registry
| `docker:remove` | Remove images from local docker host
| `docker:logs` | Show container logs
|====

Complete set of goals are listed at https://github.com/fabric8io/docker-maven-plugin.

Clone the sample code from https://github.com/arun-gupta/docker-java-sample/.

Create the Docker image:

[source, text]
----
mvn -f docker-java-sample/pom.xml package -Pdocker
----

This will show an output like:

[source, text]
----
[INFO] DOCKER> docker-build.tar: Created [hello-java] in 116 milliseconds
[INFO] DOCKER> [hello-java]: Built image sha256:ea64a
[INFO] DOCKER> [hello-java]: Removed old image sha256:954b1
----

The list of images can be checked using the command `docker image ls | grep hello-java`:

[source, text]
----
hello-java                            latest              ea64a9f5011e        5 seconds ago       643 MB
----

Run the Docker container:

[source, text]
----
mvn -f docker-java-sample/pom.xml install -Pdocker
----

This will show an output like:

[source, text]
----
[INFO] DOCKER> [hello-java] : Start container b3b0e4b63174
[INFO] DOCKER> [hello-java] : Waited on log out 'Hello' 504 ms
[INFO] 
[INFO] --- docker-maven-plugin:0.14.2:logs (docker:start) @ helloworld ---
b3b0e4> Hello World!
----

This is similar output when running the Java application using `java` CLI or the Docker container using `docker run` command.

Only one change was required in the project to enable Docker packaging and running. A Maven profile is added in `pom.xml`:

[source, text]
----
<profiles>
    <profile>
        <id>docker</id>
        <build>
            <plugins>
                <plugin>
                    <groupId>io.fabric8</groupId>
                    <artifactId>docker-maven-plugin</artifactId>
                    <version>0.19.0</version>
                    <configuration>
                        <images>
                            <image>
                                <name>hello-java</name>
                                <build>
                                    <from>openjdk:latest</from>
                                    <assembly>
                                        <descriptorRef>artifact</descriptorRef>
                                    </assembly>
                                    <cmd>java -cp maven/${project.name}-${project.version}.jar org.examples.java.App</cmd>
                                </build>
                                <run>
                                    <wait>
                                        <log>Hello World!</log>
                                    </wait>
                                </run>
                            </image>
                        </images>
                    </configuration>
                    <executions>
                        <execution>
                            <id>docker:build</id>
                            <phase>package</phase>
                            <goals>
                                <goal>build</goal>
                            </goals>
                        </execution>
                        <execution>
                            <id>docker:start</id>
                            <phase>install</phase>
                            <goals>
                                <goal>start</goal>
                                <goal>logs</goal>
                            </goals>
                        </execution>
                    </executions>
                </plugin>
            </plugins>
        </build>
    </profile>
</profiles>
----

=== Dockerfile Command Design Patterns

==== Difference between CMD and ENTRYPOINT

*TL;DR* `CMD` will work for most of the cases.

Default entry point for a container is `/bin/sh`, the default shell.

Running a container as `docker run -it ubuntu` uses that command and starts the default shell. The output is shown as:

```console
> docker run -it ubuntu
root@88976ddee107:/#
```

`ENTRYPOINT` allows to override the entry point to some other command, and even customize it. For example, a container can be started as:

```console
> docker run -it --entrypoint=/bin/cat ubuntu /etc/passwd
root:x:0:0:root:/root:/bin/bash
daemon:x:1:1:daemon:/usr/sbin:/usr/sbin/nologin
bin:x:2:2:bin:/bin:/usr/sbin/nologin
sys:x:3:3:sys:/dev:/usr/sbin/nologin
. . .
```

This command overrides the entry point to the container to `/bin/cat`. The argument(s) passed to the CLI are used by the entry point.

==== Difference between ADD and COPY

*TL;DR* `COPY` will work for most of the cases.

`ADD` has all capabilities of `COPY` and has the following additional features:

. Allows tar file auto-extraction in the image, for example, `ADD app.tar.gz /opt/var/myapp`.
. Allows files to be downloaded from a remote URL. However, the downloaded files will become part of the image. This causes the image size to bloat. So its recommended to use `curl` or `wget` to download the archive explicitly, extract, and remove the archive.

==== Import and export images

Docker images can be saved using `image save` command to a `.tar` file:

  docker image save helloworld > helloworld.tar

These tar files can then be imported using `load` command:

  docker image load -i helloworld.tar
<|MERGE_RESOLUTION|>--- conflicted
+++ resolved
@@ -49,10 +49,7 @@
 ----
 
 `.` in this command is the context for `docker image build`. `-t` adds a tag to the image.
-<<<<<<< HEAD
-=======
-
->>>>>>> 855ea4a2
+
 
 The following output is shown:
 
@@ -76,10 +73,7 @@
 Successfully built 61edf15e4cec
 ----
 
-<<<<<<< HEAD
-
-=======
->>>>>>> 855ea4a2
+
 List the images available using `docker image ls`:
 
 [source, text]
